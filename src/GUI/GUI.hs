--- conflicted
+++ resolved
@@ -219,14 +219,9 @@
         addNode g coords (drawCircle neutralColor)
                          (insideCircle defRadius)
     addEdge src tgt gr =
-<<<<<<< HEAD
-        let newId = G.EdgeId $ length . G.edges $ gr
-        in G.insertEdgeWithPayload newId src tgt 2 gr
-=======
-        let newId = length . G.edges $ gr
+        let newId = G.EdgeId . length . G.edges $ gr
             bendFactor = 2
         in G.insertEdgeWithPayload newId src tgt bendFactor gr
->>>>>>> 62020a85
 
 addNode :: Graph
         -> Coords
